--- conflicted
+++ resolved
@@ -46,12 +46,7 @@
     
     # ======= Setup Tracking and Device ========
     # Initialize wandb
-<<<<<<< HEAD
-    # !! TODO: change project name when running diff gridsearches !!
-    wandb.init(project="causal-sentiment-synthetic-test", config=args)
-=======
     wandb.init(project=project_name, config=args)
->>>>>>> 823c3c29
     # Device setup
     device = torch.device("cuda" if torch.cuda.is_available() 
                         else "mps" if torch.backends.mps.is_available() 
