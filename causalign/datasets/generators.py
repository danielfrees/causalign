""" 
Logic for generating and preprocessing the train/val/test datasets for the ACL 
<<<<<<< HEAD
citations abstract-matching task and for the sentiment prediction tasks. 
=======
citations abstract-matching task. 
>>>>>>> 9a584fa7
"""

import pandas as pd 
import numpy as np
import os
import sys
TOP_DIR = os.path.abspath(os.path.join(os.getcwd(), '..'))
if TOP_DIR not in sys.path:
    sys.path.insert(0, TOP_DIR)
from causalign.constants import CAUSALIGN_DIR, CITING_ID_COL, CITED_ID_COL, NEGATIVE_ID_COL, CORPUS_ID_COL
<<<<<<< HEAD
from tqdm.auto import tqdm
from typing import Dict, List
import torch
from torch.utils.data import Dataset
from transformers import DistilBertTokenizer, AutoTokenizer

class IMDBDataset(Dataset):
    def __init__(self, reviews, targets, args):
        self.reviews = reviews
        self.target = targets
        self.p = args
        self.max_length = args.max_seq_length

        self.tokenizer = None
        if args.pretrained_model_name in ['bert-base-uncased']:
            self.tokenizer = AutoTokenizer.from_pretrained(args.pretrained_model_name)
        elif args.pretrained_model_name == 'msmarco-distilbert-base-v3':
            # Tokenizer initialization is not necessary since SentenceTransformer handles it
            self.tokenizer = DistilBertTokenizer.from_pretrained(f"sentence-transformers/{args.pretrained_model_name}")
        else:
            raise ValueError(f"Model {args.pretrained_model_name} not supported. Tokenizer could not be initialized.")
        
    def __len__(self):
        return len(self.reviews)

    def __getitem__(self, idx):
        review = str(self.reviews[idx])
        target = self.target[idx]

        encoding = self.tokenizer(review, return_tensors='pt', padding=True, truncation=True, return_token_type_ids=False, max_length=self.max_length)

        output = {
            'review_text': review,
            'target': target,
            'input_ids': encoding['input_ids'],
            'attention_mask': encoding['attention_mask']
        }

        return output
    
class CivilCommentsDataset(Dataset):
    def __init__(self, text, toxicity, args):
        self.text = text
        self.toxicity = toxicity
        self.p = args
        self.max_length = args.max_seq_length

        self.tokenizer = None
        if args.pretrained_model_name in ['bert-base-uncased']:
            self.tokenizer = AutoTokenizer.from_pretrained(args.pretrained_model_name)
        elif args.pretrained_model_name == 'msmarco-distilbert-base-v3':
            # Tokenizer initialization is not necessary since SentenceTransformer handles it
            self.tokenizer = DistilBertTokenizer.from_pretrained(f"sentence-transformers/{args.pretrained_model_name}")
        else:
            raise ValueError(f"Model {args.pretrained_model_name} not supported. Tokenizer could not be initialized.")
        
    def __len__(self):
        return len(self.text)

    def __getitem__(self, idx):
        text = str(self.text[idx])
        toxicity = self.toxicity[idx]

        encoding = self.tokenizer(text, return_tensors='pt', padding=True, truncation=True, return_token_type_ids=False, max_length=self.max_length)

        output = {
            'text': text,
            'toxicity': toxicity,
            'input_ids': encoding['input_ids'],
            'attention_mask': encoding['attention_mask']
        }

        return output
=======

import torch
from torch.utils.data import Dataset
from tqdm.auto import tqdm
from transformers import DistilBertTokenizer, AutoTokenizer
from typing import Dict, List

>>>>>>> 9a584fa7


class TextAlignDataset(Dataset):
    def __init__(self, dataset, args):
        self.dataset = dataset
        self.p = args
        self.tokenizer = None
        if args.pretrained_model_name in ['bert-base-uncased']:
            self.tokenizer = AutoTokenizer.from_pretrained(args.pretrained_model_name)
        elif args.pretrained_model_name == 'msmarco-distilbert-base-v3':
            # Tokenizer initialization is not necessary since SentenceTransformer handles it
            self.tokenizer = DistilBertTokenizer.from_pretrained(f"sentence-transformers/{args.pretrained_model_name}")
        else:
            raise ValueError(f"Model {args.pretrained_model_name} not supported. Tokenizer could not be initialized.")
        self.max_length = args.max_seq_length
        
    def __len__(self):
        return len(self.dataset)

    def __getitem__(self, idx):
        return self.dataset[idx]

    def pad_data(self, data):
        sents_1 = [x[0] for x in data]
        sents_2 = [x[1] for x in data]
        sents_3 = [x[2] for x in data]

        # Tokenize and pad the sentences
        encoding1 = self.tokenizer(sents_1, return_tensors='pt', padding=True, truncation=True, max_length=self.max_length)
        encoding2 = self.tokenizer(sents_2, return_tensors='pt', padding=True, truncation=True, max_length=self.max_length)
        encoding3 = self.tokenizer(sents_3, return_tensors='pt', padding=True, truncation=True, max_length=self.max_length)

        return encoding1, encoding2, encoding3

    def collate_fn(self, batch):
        encoding1, encoding2, encoding3 = self.pad_data(batch)

        batched_data = {
            'input_ids_1': encoding1['input_ids'],
            'attention_mask_1': encoding1['attention_mask'],
            'token_type_ids_1': encoding1.get('token_type_ids'),  # Some models may not use token_type_ids
            'input_ids_2': encoding2['input_ids'],
            'attention_mask_2': encoding2['attention_mask'],
            'token_type_ids_2': encoding2.get('token_type_ids'),
            'input_ids_3': encoding3['input_ids'],
            'attention_mask_3': encoding3['attention_mask'],
            'token_type_ids_3': encoding3.get('token_type_ids')
        }

        # Convert token_type_ids to zeros if not present (to prevent potential errors)
        for key in ['token_type_ids_1', 'token_type_ids_2', 'token_type_ids_3']:
            if batched_data[key] is None:
                batched_data[key] = torch.zeros_like(batched_data['input_ids_1'])

        return batched_data


def load_acl_data(citation_file = 'acl_full_citations.parquet', 
        pub_info_file = 'acl-publication-info.74k.v2.parquet', 
        row_limit = None):
    data_directory = os.path.join(CAUSALIGN_DIR, 'data')

    print(f"Loading data from {data_directory}")
    df_cit = pd.read_parquet(os.path.join(data_directory, citation_file))
    df_pub = pd.read_parquet(os.path.join(data_directory, pub_info_file))

    dataset = create_triplets(df_cit, df_pub)
    
    if row_limit:
        dataset = dataset[:row_limit]

    return dataset

def create_triplets(df_cit, df_pub):
    # only keep data for ACL papers (otherwise merge will fail)
    df_cit_acl = df_cit[(df_cit['is_citedpaperid_acl'] == True) & (df_cit['is_citingpaperid_acl'] == True)].copy()

    # create a dictionary of citing papers as keys and all their cited papers as values
    citing_to_cited = df_cit_acl.groupby(CITING_ID_COL)[CITED_ID_COL].apply(list).to_dict()
    # get the list of all papers in the corpus
    all_corpus_papers = df_pub[CORPUS_ID_COL].unique()
    print("Creating negative labels...")
    tqdm.pandas(desc="Sampling negative examples...")
    df_cit_acl[NEGATIVE_ID_COL] = df_cit_acl.progress_apply(
                                        lambda x: add_negative_label(x, 
                                            citing_to_cited = citing_to_cited,
                                            all_papers = all_corpus_papers), 
                                        axis = 1)
    merged = df_cit_acl[[CITING_ID_COL, CITED_ID_COL, NEGATIVE_ID_COL]].merge( #get the citing abstract
        df_pub[[CORPUS_ID_COL, 'abstract']].rename(columns={'abstract': 'citing_abstract'}),
        left_on=CITING_ID_COL, right_on=CORPUS_ID_COL, how='inner'
    )
    merged = merged.merge(  # get the cited abstract
        df_pub[[CORPUS_ID_COL, 'abstract']].rename(columns={'abstract': 'cited_abstract'}),
        left_on=CITED_ID_COL, right_on=CORPUS_ID_COL, how='inner'
    )
    merged = merged.merge(  # get the negative abstract
        df_pub[[CORPUS_ID_COL, 'abstract']].rename(columns={'abstract': 'negative_abstract'}),
        left_on=NEGATIVE_ID_COL, right_on=CORPUS_ID_COL, how='inner'
    )        
    abstract_cols = ['citing_abstract', 'cited_abstract', 'negative_abstract']
    merged = merged[abstract_cols]
    merged = merged.dropna()
    triplets = list(merged.itertuples(index=False, name=None))

    return triplets


def add_negative_label(row,
        citing_to_cited: Dict[str, List], 
        all_papers: List[str]) -> pd.DataFrame:
    """
    Add negative examples to the positive examples. For each positive example, sample
    1 negative example by randomly selecting a paper from the corpus, 
    and confirming that the paper was not cited by `citingpaperid` from 
    the positive example.
    """
    # sample num_neg_samples negative examples for each positive example
    cited_papers = citing_to_cited.get(row['citingpaperid'], [])
    if not cited_papers:
        raise ValueError(f"No cited papers for {row['citingpaperid']}. This is unexpected.")
    neg_cited_paper = np.random.choice(all_papers)
    while neg_cited_paper in cited_papers:   # resample if we sampled a paper that was cited by the citing paper
        neg_cited_paper = np.random.choice(all_papers)
                
    return neg_cited_paper<|MERGE_RESOLUTION|>--- conflicted
+++ resolved
@@ -1,10 +1,6 @@
 """ 
 Logic for generating and preprocessing the train/val/test datasets for the ACL 
-<<<<<<< HEAD
 citations abstract-matching task and for the sentiment prediction tasks. 
-=======
-citations abstract-matching task. 
->>>>>>> 9a584fa7
 """
 
 import pandas as pd 
@@ -15,7 +11,6 @@
 if TOP_DIR not in sys.path:
     sys.path.insert(0, TOP_DIR)
 from causalign.constants import CAUSALIGN_DIR, CITING_ID_COL, CITED_ID_COL, NEGATIVE_ID_COL, CORPUS_ID_COL
-<<<<<<< HEAD
 from tqdm.auto import tqdm
 from typing import Dict, List
 import torch
@@ -89,16 +84,6 @@
         }
 
         return output
-=======
-
-import torch
-from torch.utils.data import Dataset
-from tqdm.auto import tqdm
-from transformers import DistilBertTokenizer, AutoTokenizer
-from typing import Dict, List
-
->>>>>>> 9a584fa7
-
 
 class TextAlignDataset(Dataset):
     def __init__(self, dataset, args):
